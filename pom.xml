--- conflicted
+++ resolved
@@ -145,12 +145,9 @@
         <module>cqrs</module>
         <module>event-sourcing</module>
         <module>data-transfer-object</module>
-    <module>throttling</module>
-<<<<<<< HEAD
+        <module>throttling</module>
         <module>unit-of-work</module>
-=======
         <module>partial-response</module>
->>>>>>> fb4c0f77
     </modules>
 
     <dependencyManagement>
